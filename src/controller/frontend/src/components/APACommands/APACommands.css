--- conflicted
+++ resolved
@@ -1,4 +1,3 @@
-<<<<<<< HEAD
 button {
     padding: 8px 12px;
     border-radius: 4px;
@@ -24,6 +23,4 @@
   display: flex;
   flex-direction: column;
   max-width: 260px;
-}
-=======
->>>>>>> eee58d24
+}