<<<<<<< HEAD
// src/pages/APADashboard.js
import React, { useEffect, useState } from "react";
import socket from "../../socket";

// Styling and components
import "./APADashboard.css";
import ModuleCard from "../../components/ModuleCard/ModuleCard";
import ModuleGrid from "../../components/ModuleGrid/ModuleGrid"
import APALivestreamCard from "../../components/APALivestreamCard/APALivestreamCard";
import ExperimentMetadata from "../../components/ExperimentMetadata/ExperimentMetadata";
import CommandsPanel from "../../components/CommandsPanel/CommandsPanel";
import APACommands from "../../components/APACommands/APACommands";

// Check websocket connection
socket.on("connect", () => {
  console.log("Connected to backend", socket.id);
});

socket.on("disconnect", () => {
  console.log("Disconnected from backend");
});

function APADashboard() {
  const [modules, setModules] = useState({}); // Modules object returned from backend
  const [experimentName, setExperimentName] = useState(""); // The experiment name 

  useEffect(() => {
    console.log("Emitting get_modules");
    socket.emit("get_modules"); // Ask backend for modules
    socket.emit("get_module_configs"); // Ask backend for module configs
    socket.emit("get_modules"); // Ask backend for modules
    socket.emit("get_experiment_metadata");

    // Expecting data.modules like
    // { "camera_d610": { ip: "192.168.1.136", type: "camera", online: true } }
    socket.on("modules_update", (data) => {
      console.log("Received modules:", data);
      // Add default ready/checks/error
      const withDefaults = Object.fromEntries(
        Object.entries(data).map(([id, m]) => [
          id,
          { ...m, id, ready: false, checks: {}, error: null },
        ])
      );
      setModules(withDefaults);
    });

    socket.on("experiment_metadata_response", (data) => {
      setExperimentName(data.experiment_name);
    });

    return () => {
      socket.off("modules_update"); // Unregister listener to prevent multiple listeners on component re-render or remount
      socket.off("experiment_metadata_response");
      // socket.off("update_module_readiness"); // As above
    };
  }, []);

  useEffect(() => {
    socket.on("experiment_metadata_updated", (data) => {
      if (data.experiment_name) {
        setExperimentName(data.experiment_name);
      }
    });

    // On mount, request latest metadata
    socket.emit("get_experiment_metadata");

    return () => socket.off("experiment_metadata_updated");
  }, []);

  // Convert modujles object to array for easy rendering
  const moduleList = Object.values(modules);
  const cameraModules = moduleList.filter((m) => m.type === "camera");
  const apaCameraModules = moduleList.filter((m) => m.type === "apa_camera");
  if (apaCameraModules.length > 1) {
    console.error("Multiple modules of type apa_camera detected");
  }


  return (
    <main className="dashboard">

      <div className="dashboard-wrapper">
        {/* left side */}
        <div className="sidebar-container">
          <section>
            <ExperimentMetadata experimentName={experimentName} />
          </section>
          <section>
            <CommandsPanel modules={moduleList} experimentName={experimentName} />
          </section>
          <section>
            <ModuleGrid modules = {moduleList} />
          </section>
        </div>    
        {/* right side */}
        <div className="dashboard-container">
          <section>
            {apaCameraModules.length > 0 ? (
              <APALivestreamCard key={apaCameraModules[0].id} module={apaCameraModules[0]} />
            ) : (
              <div className="apa-camera-template">
                <p>APA camera not connected</p>
              </div>
            )}
          </section>
          <section>
            <APACommands modules={moduleList} />
          </section>
        </div>
      </div>
    </main>
  );
}

export default APADashboard;
=======
>>>>>>> eee58d24
<|MERGE_RESOLUTION|>--- conflicted
+++ resolved
@@ -1,4 +1,3 @@
-<<<<<<< HEAD
 // src/pages/APADashboard.js
 import React, { useEffect, useState } from "react";
 import socket from "../../socket";
@@ -115,6 +114,4 @@
   );
 }
 
-export default APADashboard;
-=======
->>>>>>> eee58d24
+export default APADashboard;